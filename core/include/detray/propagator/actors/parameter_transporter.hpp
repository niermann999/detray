/** Detray library, part of the ACTS project (R&D line)
 *
 * (c) 2022 CERN for the benefit of the ACTS project
 *
 * Mozilla Public License Version 2.0
 */

#pragma once

// Project include(s).
#include "detray/definitions/qualifiers.hpp"
#include "detray/definitions/track_parametrization.hpp"
#include "detray/propagator/base_actor.hpp"
#include "detray/tracks/detail/track_helper.hpp"

namespace detray {

template <typename transform3_t>
struct parameter_transporter : actor {

    struct state {};

    struct kernel {

        /// @name Type definitions for the struct
        /// @{

        // Transformation matching this struct
        using transform3_type = transform3_t;
        // scalar_type
        using scalar_type = typename transform3_type::scalar_type;
        // size type
        using size_type = typename transform3_type::size_type;
        // Matrix actor
        using matrix_operator = typename transform3_t::matrix_actor;
        // 2D matrix type
        template <size_type ROWS, size_type COLS>
        using matrix_type =
            typename matrix_operator::template matrix_type<ROWS, COLS>;
        // Shorthand vector/matrix types related to bound track parameters.
        using bound_vector = matrix_type<e_bound_size, 1>;
        using bound_matrix = matrix_type<e_bound_size, e_bound_size>;
        // Mapping from bound track parameters.
        using bound_to_free_matrix = matrix_type<e_free_size, e_bound_size>;
        // Shorthand vector/matrix types related to free track parameters.
        using free_vector = matrix_type<e_free_size, 1>;
        using free_matrix = matrix_type<e_free_size, e_free_size>;
        // Mapping from free track parameters.
        using free_to_bound_matrix = matrix_type<e_bound_size, e_free_size>;
        using free_to_path_matrix = matrix_type<1, e_free_size>;
        // Track helper
        using track_helper = detail::track_helper<matrix_operator>;

        /// @}

        using output_type = bool;

<<<<<<< HEAD
        template <typename mask_group_t, typename transform_store_t,
                  typename surface_t, typename propagator_state_t>
        DETRAY_HOST_DEVICE inline output_type operator()(
            const mask_group_t& mask_group, const transform_store_t& trf_store,
            const surface_t& surface, propagator_state_t& propagation) {
=======
        template <typename mask_group_t, typename index_t, typename surface_t,
                  typename propagator_state_t>
        DETRAY_HOST_DEVICE inline output_type operator()(
            const mask_group_t& mask_group, const index_t& /*index*/,
            const surface_t& surface, propagator_state_t& propagation) const {
>>>>>>> 38a36fbd

            // Stepper and Navigator states
            auto& stepping = propagation._stepping;

<<<<<<< HEAD
=======
            // Retrieve surfaces and transform store
            const auto& det = navigation.detector();
            const auto& transform_store = det->transform_store();

>>>>>>> 38a36fbd
            // Transform
            const auto& trf3 = trf_store[surface.transform()];

            // Mask
<<<<<<< HEAD
            // const auto& mask = mask_group[is->mask_index];
            const auto& mask = mask_group[surface.mask_range()];
            auto local_coordinate = mask.local();
=======
            const auto& mask = mask_group[surface.mask_range()];
            auto local_coordinate = mask.local_frame();
>>>>>>> 38a36fbd

            // Free vector
            const auto& free_vec = stepping().vector();

            // Convert free to bound vector
            stepping._bound_params.set_vector(
                local_coordinate.free_to_bound_vector(trf3, free_vec));

            // Free to bound jacobian at the destination surface
            const free_to_bound_matrix free_to_bound_jacobian =
                local_coordinate.free_to_bound_jacobian(trf3, mask, free_vec);

            // Transport jacobian in free coordinate
            free_matrix& free_transport_jacobian = stepping._jac_transport;

            // Path correction factor
            free_matrix path_correction =
                local_coordinate.path_correction(stepping, trf3, mask);

            const free_matrix correction_term =
                matrix_operator()
                    .template identity<e_free_size, e_free_size>() +
                path_correction;

            bound_matrix new_cov =
                matrix_operator().template zero<e_bound_size, e_bound_size>();

            if (propagation.param_type() == parameter_type::e_free) {

                const matrix_type<e_bound_size, e_free_size> full_jacobian =
                    free_to_bound_jacobian * correction_term *
                    free_transport_jacobian;

                new_cov = full_jacobian * stepping().covariance() *
                          matrix_operator().transpose(full_jacobian);

                propagation.set_param_type(parameter_type::e_bound);

            } else if (propagation.param_type() == parameter_type::e_bound) {
                // Bound to free jacobian at the departure surface
                const bound_to_free_matrix& bound_to_free_jacobian =
                    stepping._jac_to_global;

                const matrix_type<e_bound_size, e_bound_size> full_jacobian =
                    free_to_bound_jacobian * correction_term *
                    free_transport_jacobian * bound_to_free_jacobian;

                new_cov = full_jacobian * stepping._bound_params.covariance() *
                          matrix_operator().transpose(full_jacobian);
            }

            // Calculate surface-to-surface covariance transport
            stepping._bound_params.set_covariance(new_cov);

            return true;
        }
    };

    template <typename propagator_state_t>
    DETRAY_HOST_DEVICE void operator()(state& /*actor_state*/,
                                       propagator_state_t& propagation) const {
        auto& navigation = propagation._navigation;

        // Do covariance transport when the track is on surface
        if (navigation.is_on_module()) {

            const auto& det = navigation.detector();
            const auto& trf_store = det->transform_store();
            const auto& mask_store = det->mask_store();

            // Intersection
            const auto& is = navigation.current();

            // Surface
            const auto& surface = det->surface_by_index(is->index);

<<<<<<< HEAD
            // Set surface link
            stepping._bound_params.set_surface_link(is->index);

            mask_store.template execute<kernel>(surface.mask_type(), trf_store,
                                                surface, propagation);
=======
            mask_store.template call<kernel>(surface.mask_type(), surface,
                                             propagation);
>>>>>>> 38a36fbd
        }
    }
};

}  // namespace detray<|MERGE_RESOLUTION|>--- conflicted
+++ resolved
@@ -55,42 +55,23 @@
 
         using output_type = bool;
 
-<<<<<<< HEAD
-        template <typename mask_group_t, typename transform_store_t,
-                  typename surface_t, typename propagator_state_t>
-        DETRAY_HOST_DEVICE inline output_type operator()(
-            const mask_group_t& mask_group, const transform_store_t& trf_store,
-            const surface_t& surface, propagator_state_t& propagation) {
-=======
-        template <typename mask_group_t, typename index_t, typename surface_t,
+        template <typename mask_group_t, typename index_t,
+                  typename transform_store_t, typename surface_t,
                   typename propagator_state_t>
         DETRAY_HOST_DEVICE inline output_type operator()(
             const mask_group_t& mask_group, const index_t& /*index*/,
-            const surface_t& surface, propagator_state_t& propagation) const {
->>>>>>> 38a36fbd
+            const transform_store_t& trf_store, const surface_t& surface,
+            propagator_state_t& propagation) {
 
             // Stepper and Navigator states
             auto& stepping = propagation._stepping;
 
-<<<<<<< HEAD
-=======
-            // Retrieve surfaces and transform store
-            const auto& det = navigation.detector();
-            const auto& transform_store = det->transform_store();
-
->>>>>>> 38a36fbd
             // Transform
             const auto& trf3 = trf_store[surface.transform()];
 
             // Mask
-<<<<<<< HEAD
-            // const auto& mask = mask_group[is->mask_index];
-            const auto& mask = mask_group[surface.mask_range()];
-            auto local_coordinate = mask.local();
-=======
             const auto& mask = mask_group[surface.mask_range()];
             auto local_coordinate = mask.local_frame();
->>>>>>> 38a36fbd
 
             // Free vector
             const auto& free_vec = stepping().vector();
@@ -167,18 +148,10 @@
             // Surface
             const auto& surface = det->surface_by_index(is->index);
 
-<<<<<<< HEAD
-            // Set surface link
-            stepping._bound_params.set_surface_link(is->index);
-
-            mask_store.template execute<kernel>(surface.mask_type(), trf_store,
-                                                surface, propagation);
-=======
-            mask_store.template call<kernel>(surface.mask_type(), surface,
-                                             propagation);
->>>>>>> 38a36fbd
+            mask_store.template call<kernel>(surface.mask_type(), trf_store,
+                                             surface, propagation);
         }
     }
-};
+};  // namespace detray
 
 }  // namespace detray