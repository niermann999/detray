--- conflicted
+++ resolved
@@ -56,12 +56,6 @@
         using field_type = magnetic_field_t;
 
         DETRAY_HOST_DEVICE
-<<<<<<< HEAD
-        state(const free_track_parameters_type& t) : base_type::state(t) {}
-
-        DETRAY_HOST_DEVICE
-=======
->>>>>>> a7c20174
         state(const free_track_parameters_type& t,
               const magnetic_field_t mag_field)
             : base_type::state(t), _magnetic_field(mag_field) {}
