/** Detray library, part of the ACTS project (R&D line)
 *
 * (c) 2022 CERN for the benefit of the ACTS project
 *
 * Mozilla Public License Version 2.0
 */

#pragma once

// Project include(s).
#include "detray/definitions/qualifiers.hpp"
#include "detray/definitions/units.hpp"
#include "detray/propagator/base_stepper.hpp"
#include "detray/propagator/navigation_policies.hpp"
#include "detray/tracks/tracks.hpp"
#include "detray/utils/column_wise_operator.hpp"

namespace detray {

/// Runge-Kutta-Nystrom 4th order stepper implementation
///
/// @tparam magnetic_field_t the type of magnetic field
/// @tparam track_t the type of track that is being advanced by the stepper
/// @tparam constraint_ the type of constraints on the stepper
template <typename magnetic_field_t, typename transform3_t,
          typename constraint_t = unconstrained_step,
          typename policy_t = stepper_default_policy,
          template <typename, std::size_t> class array_t = darray>
class rk_stepper final
    : public base_stepper<transform3_t, constraint_t, policy_t> {

    public:
    using base_type = base_stepper<transform3_t, constraint_t, policy_t>;
    using transform3_type = transform3_t;
    using policy_type = policy_t;
    using point3 = typename transform3_type::point3;
    using vector2 = typename transform3_type::point2;
    using vector3 = typename transform3_type::vector3;
    using context_type = typename magnetic_field_t::context_type;
    using matrix_operator = typename base_type::matrix_operator;
    using column_wise_op = column_wise_operator<matrix_operator>;

    using free_track_parameters_type =
        typename base_type::free_track_parameters_type;
    using bound_track_parameters_type =
        typename base_type::bound_track_parameters_type;

    DETRAY_HOST_DEVICE
    rk_stepper() {}

    struct state : public base_type::state {

        static constexpr const stepping::id id = stepping::id::e_rk;

        DETRAY_HOST_DEVICE
        state(const free_track_parameters_type& t,
              const magnetic_field_t& mag_field)
            : base_type::state(t), _magnetic_field(&mag_field) {}

<<<<<<< HEAD
        template <typename detector_t>
        DETRAY_HOST_DEVICE state(
            const bound_track_parameters_type& bound_params,
            const magnetic_field_t mag_field, const detector_t& det)
            : base_type::state(bound_params, det), _magnetic_field(mag_field) {}
=======
        DETRAY_HOST_DEVICE
        state(const bound_track_parameters_type& bound_params,
              const transform3_type& trf3, const field_type& mag_field)
            : base_type::state(bound_params, trf3),
              _magnetic_field(&mag_field) {}
>>>>>>> 4fc888f3

        /// error tolerance
        scalar _tolerance = 1e-4;

        /// step size cutoff value
        scalar _step_size_cutoff = 1e-4;

        /// maximum trial number of RK stepping
        size_t _max_rk_step_trials = 10000;

        /// stepping data required for RKN4
        struct {
            vector3 b_first, b_middle, b_last;
            vector3 k1, k2, k3, k4;
            array_t<scalar, 4> k_qop;
        } _step_data;

        const magnetic_field_t* const _magnetic_field;

        // Set the local error tolerenace
        DETRAY_HOST_DEVICE
        inline void set_tolerance(scalar tol) { _tolerance = tol; };

        /// Update the derivative of position and direction w.r.t path length
        DETRAY_HOST_DEVICE
        inline void advance_derivative();

        /// Update the track state by Runge-Kutta-Nystrom integration.
        DETRAY_HOST_DEVICE
        inline void advance_track();

        // Update the jacobian transport from free propagation
        DETRAY_HOST_DEVICE
        inline void advance_jacobian();

        // evaulate k_n for runge kutta stepping
        DETRAY_HOST_DEVICE
        inline vector3 evaluate_k(const vector3& b_field, const int i,
                                  const scalar h, const vector3& k_prev);
    };

    /** Take a step, using an adaptive Runge-Kutta algorithm.
     *
     * @return returning the heartbeat, indicating if the stepping is alive
     */
    template <typename propagation_state_t>
    DETRAY_HOST_DEVICE bool step(propagation_state_t& propagation);
};

}  // namespace detray

#include "detray/propagator/rk_stepper.ipp"<|MERGE_RESOLUTION|>--- conflicted
+++ resolved
@@ -57,19 +57,12 @@
               const magnetic_field_t& mag_field)
             : base_type::state(t), _magnetic_field(&mag_field) {}
 
-<<<<<<< HEAD
         template <typename detector_t>
         DETRAY_HOST_DEVICE state(
             const bound_track_parameters_type& bound_params,
-            const magnetic_field_t mag_field, const detector_t& det)
-            : base_type::state(bound_params, det), _magnetic_field(mag_field) {}
-=======
-        DETRAY_HOST_DEVICE
-        state(const bound_track_parameters_type& bound_params,
-              const transform3_type& trf3, const field_type& mag_field)
-            : base_type::state(bound_params, trf3),
+            const magnetic_field_t& mag_field, const detector_t& det)
+            : base_type::state(bound_params, det),
               _magnetic_field(&mag_field) {}
->>>>>>> 4fc888f3
 
         /// error tolerance
         scalar _tolerance = 1e-4;
