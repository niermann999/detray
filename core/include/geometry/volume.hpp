/** Detray library, part of the ACTS project (R&D line)
 *
 * (c) 2021 CERN for the benefit of the ACTS project
 *
 * Mozilla Public License Version 2.0
 */
#pragma once

#include "definitions/detray_qualifiers.hpp"
#include "utils/indexing.hpp"

namespace detray {

/** Volume class that acts as a logical container in the geometry for geometry
 *  objects, such as module surfaces or portals. The information is kept as
 *  index ranges in larger containers that are owned by either the geometry or
 *  the detector implementations.
 *
 * @tparam array_type the type of the internal array, must have STL semantics
 */
template <typename object_registry, typename range_type = dindex_range,
          template <typename, unsigned int> class array_type = darray>
class volume {

    public:
    // The type of objects a volume can contain
    using objects = typename object_registry::id;
    // In case the geometry needs to be printed
    using name_map = std::map<dindex, std::string>;
    // used for sfinae
    using volume_def = volume<object_registry, range_type, array_type>;

    /** Default constructor**/
    volume() = default;

    /** Contructor with bounds
     * @param bounds of the volume
     */
    volume(const array_type<scalar, 6> &bounds) : _bounds(bounds) {}

    /** @return the bounds - const access */
    DETRAY_HOST_DEVICE
    inline const array_type<scalar, 6> &bounds() const { return _bounds; }

    /** @return the name */
    DETRAY_HOST_DEVICE
    inline const std::string &name(const name_map &names) const {
        return names.at(_index);
    }

    /** @return the index */
    DETRAY_HOST_DEVICE
    inline dindex index() const { return _index; }

    /** @param index the index */
    DETRAY_HOST
    inline void set_index(const dindex index) { _index = index; }

    /** @return the entry into the local surface finders */
    DETRAY_HOST_DEVICE
    inline dindex surfaces_finder_entry() const {
        return _surfaces_finder_entry;
    }

    /** @param entry the entry into the local surface finders */
    DETRAY_HOST
    inline void set_surfaces_finder(const dindex entry) {
        _surfaces_finder_entry = entry;
    }

    /** @return if the volume is empty or not */
<<<<<<< HEAD
    DETRAY_HOST_DEVICE
    inline bool empty() const { return is_empty_range(_surface_range); }

    /** @return the number of surfaces in the volume */
    template <bool primitive = true>
    DETRAY_HOST_DEVICE inline dindex n_objects() {
        if constexpr (primitive) {
            return n_in_range(_surface_range);
        } else {
            return n_in_range(_portal_range);
        }
    }

    /** @return the number of surfaces in the volume */
    template <bool primitive = true>
    DETRAY_HOST_DEVICE inline dindex n_objects() const {
        if constexpr (primitive) {
            return n_in_range(_surface_range);
        } else {
            return n_in_range(_portal_range);
        }
=======
    inline bool empty() const {
        return n_objects<object_registry::id::e_surface>() == 0;
    }

    /** @return the number of surfaces in the volume */
    template <
        typename object_registry::id range_id = object_registry::id::e_surface>
    inline auto n_objects() const {
        return n_in_range(range<range_id>());
>>>>>>> ca89a7b1
    }

    /** Set or update the index into a geometry container identified by the
     *  range_id.
     *
     * @param other Surface index range
     */
<<<<<<< HEAD
    template <bool surface_range = true>
    DETRAY_HOST inline void set_range(dindex_range range) {
        if constexpr (surface_range) {
            update_range(_surface_range, std::move(range));
=======
    template <
        typename object_registry::id range_id = object_registry::id::e_surface>
    inline void set_range(const range_type &other) {
        auto &rg = std::get<range_id>(_ranges);
        // Range not set yet - initialize
        constexpr range_type empty{};
        if (rg == empty) {
            rg = other;
            // Update
>>>>>>> ca89a7b1
        } else {
            std::get<1>(rg) += n_in_range(other);
        }
    }

<<<<<<< HEAD
    /** @return range of surfaces- const access */
    template <bool surface_range = true>
    DETRAY_HOST_DEVICE inline const auto &range() const {
        if constexpr (surface_range) {
            return _surface_range;
        } else {
            return _portal_range;
        }
    }

    /** @return range of surfaces and portals (must be contiguous!) */
    DETRAY_HOST_DEVICE
    inline const auto full_range() const {
        // There may be volumes without surfaces, but never without portals
        if ((_surface_range[0] + _surface_range[1] == dindex_invalid) or
            (_surface_range[1] - _surface_range[0] == 0)) {
            return _portal_range;
        } else if (_portal_range[0] < _surface_range[0]) {
            return dindex_range{_portal_range[0], _surface_range[1]};
        } else {
            return dindex_range{_surface_range[0], _portal_range[1]};
        }
    }

    private:
    /**
     * @param range Any index range
     *
     * @return the number of indexed objects
     */
    DETRAY_HOST_DEVICE
    inline dindex n_in_range(const dindex_range &range) {
        return range[1] - range[0];
    }

    /**
     * @param range Any index range
     *
     * @return the number of indexed objects
     */
    DETRAY_HOST_DEVICE
    inline dindex n_in_range(const dindex_range &range) const {
        return range[1] - range[0];
    }

    /** Test whether a range is empty
     *
     * @param range Any index range
     *
     * @return boolean whether the range is empty
     */
    DETRAY_HOST_DEVICE
    inline bool is_empty_range(const dindex_range &range) {
        return n_in_range(range) == 0;
    }

    /** Test whether a range is empty - const
     *
     * @param range Any index range
     *
     * @return boolean whether the range is empty
     */
    DETRAY_HOST_DEVICE
    inline bool is_empty_range(const dindex_range &range) const {
        return n_in_range(range) == 0;
    }

    /** Set or update a range
     *
     * @param range One of the volume member ranges
     * @param other new index range
     *
     * @return boolean whether the range is empty
     */
    DETRAY_HOST
    inline void update_range(dindex_range &range, dindex_range &&other) {
        // Range not set yet
        if (range[0] == dindex_invalid) {
            range = other;
        } else {
            range[1] += other[1] - other[0];
        }
=======
    /** @return range of surfaces by surface type - const access */
    template <typename object_type>
    inline constexpr const auto &range() const {
        constexpr auto index = object_registry::template get<object_type>();
        return std::get<index>(_ranges);
    }

    /** @return range of surfaces- const access */
    template <
        typename object_registry::id range_id = object_registry::id::e_surface>
    inline constexpr const auto &range() const {
        return std::get<range_id>(_ranges);
    }

    private:
    /** @return the number of elements in a given range */
    template <typename range_t>
    inline dindex n_in_range(range_t &&rg) const {
        return std::get<1>(rg) - std::get<0>(rg);
>>>>>>> ca89a7b1
    }

    private:
    /** Bounds section, default for r, z, phi */
    array_type<scalar, 6> _bounds = {0.,
                                     std::numeric_limits<scalar>::max(),
                                     -std::numeric_limits<scalar>::max(),
                                     std::numeric_limits<scalar>::max(),
                                     -M_PI,
                                     M_PI};

    /** Volume index */
    dindex _index = dindex_invalid;

    /** Ranges in geometry containers for different objects types that belong
     * to this volume */
    array_type<range_type, object_registry::id::e_object_types> _ranges = {};

    /** Index into the surface finder container */
    dindex _surfaces_finder_entry = dindex_invalid;
};

}  // namespace detray<|MERGE_RESOLUTION|>--- conflicted
+++ resolved
@@ -69,39 +69,15 @@
     }
 
     /** @return if the volume is empty or not */
-<<<<<<< HEAD
-    DETRAY_HOST_DEVICE
-    inline bool empty() const { return is_empty_range(_surface_range); }
-
-    /** @return the number of surfaces in the volume */
-    template <bool primitive = true>
-    DETRAY_HOST_DEVICE inline dindex n_objects() {
-        if constexpr (primitive) {
-            return n_in_range(_surface_range);
-        } else {
-            return n_in_range(_portal_range);
-        }
-    }
-
-    /** @return the number of surfaces in the volume */
-    template <bool primitive = true>
-    DETRAY_HOST_DEVICE inline dindex n_objects() const {
-        if constexpr (primitive) {
-            return n_in_range(_surface_range);
-        } else {
-            return n_in_range(_portal_range);
-        }
-=======
-    inline bool empty() const {
+    DETRAY_HOST_DEVICE inline bool empty() const {
         return n_objects<object_registry::id::e_surface>() == 0;
     }
 
     /** @return the number of surfaces in the volume */
     template <
         typename object_registry::id range_id = object_registry::id::e_surface>
-    inline auto n_objects() const {
+    DETRAY_HOST_DEVICE inline auto n_objects() const {
         return n_in_range(range<range_id>());
->>>>>>> ca89a7b1
     }
 
     /** Set or update the index into a geometry container identified by the
@@ -109,114 +85,24 @@
      *
      * @param other Surface index range
      */
-<<<<<<< HEAD
-    template <bool surface_range = true>
-    DETRAY_HOST inline void set_range(dindex_range range) {
-        if constexpr (surface_range) {
-            update_range(_surface_range, std::move(range));
-=======
     template <
         typename object_registry::id range_id = object_registry::id::e_surface>
-    inline void set_range(const range_type &other) {
+    DETRAY_HOST inline void set_range(const range_type &other) {
         auto &rg = std::get<range_id>(_ranges);
         // Range not set yet - initialize
         constexpr range_type empty{};
         if (rg == empty) {
             rg = other;
             // Update
->>>>>>> ca89a7b1
         } else {
             std::get<1>(rg) += n_in_range(other);
         }
     }
 
-<<<<<<< HEAD
-    /** @return range of surfaces- const access */
-    template <bool surface_range = true>
-    DETRAY_HOST_DEVICE inline const auto &range() const {
-        if constexpr (surface_range) {
-            return _surface_range;
-        } else {
-            return _portal_range;
-        }
-    }
+    /** @return range of surfaces by surface type - const access */
 
-    /** @return range of surfaces and portals (must be contiguous!) */
-    DETRAY_HOST_DEVICE
-    inline const auto full_range() const {
-        // There may be volumes without surfaces, but never without portals
-        if ((_surface_range[0] + _surface_range[1] == dindex_invalid) or
-            (_surface_range[1] - _surface_range[0] == 0)) {
-            return _portal_range;
-        } else if (_portal_range[0] < _surface_range[0]) {
-            return dindex_range{_portal_range[0], _surface_range[1]};
-        } else {
-            return dindex_range{_surface_range[0], _portal_range[1]};
-        }
-    }
-
-    private:
-    /**
-     * @param range Any index range
-     *
-     * @return the number of indexed objects
-     */
-    DETRAY_HOST_DEVICE
-    inline dindex n_in_range(const dindex_range &range) {
-        return range[1] - range[0];
-    }
-
-    /**
-     * @param range Any index range
-     *
-     * @return the number of indexed objects
-     */
-    DETRAY_HOST_DEVICE
-    inline dindex n_in_range(const dindex_range &range) const {
-        return range[1] - range[0];
-    }
-
-    /** Test whether a range is empty
-     *
-     * @param range Any index range
-     *
-     * @return boolean whether the range is empty
-     */
-    DETRAY_HOST_DEVICE
-    inline bool is_empty_range(const dindex_range &range) {
-        return n_in_range(range) == 0;
-    }
-
-    /** Test whether a range is empty - const
-     *
-     * @param range Any index range
-     *
-     * @return boolean whether the range is empty
-     */
-    DETRAY_HOST_DEVICE
-    inline bool is_empty_range(const dindex_range &range) const {
-        return n_in_range(range) == 0;
-    }
-
-    /** Set or update a range
-     *
-     * @param range One of the volume member ranges
-     * @param other new index range
-     *
-     * @return boolean whether the range is empty
-     */
-    DETRAY_HOST
-    inline void update_range(dindex_range &range, dindex_range &&other) {
-        // Range not set yet
-        if (range[0] == dindex_invalid) {
-            range = other;
-        } else {
-            range[1] += other[1] - other[0];
-        }
-=======
-    /** @return range of surfaces by surface type - const access */
     template <typename object_type>
-    inline constexpr const auto &range() const {
+    DETRAY_HOST_DEVICE inline constexpr const auto &range() const {
         constexpr auto index = object_registry::template get<object_type>();
         return std::get<index>(_ranges);
     }
@@ -224,16 +110,17 @@
     /** @return range of surfaces- const access */
     template <
         typename object_registry::id range_id = object_registry::id::e_surface>
-    inline constexpr const auto &range() const {
+    DETRAY_HOST_DEVICE inline constexpr const auto &range() const {
         return std::get<range_id>(_ranges);
     }
 
-    private:
+    /** @return _ranges */
+    inline const auto &ranges() const { return _ranges; }
+
     /** @return the number of elements in a given range */
     template <typename range_t>
-    inline dindex n_in_range(range_t &&rg) const {
+    DETRAY_HOST_DEVICE inline dindex n_in_range(range_t &&rg) const {
         return std::get<1>(rg) - std::get<0>(rg);
->>>>>>> ca89a7b1
     }
 
     private:
