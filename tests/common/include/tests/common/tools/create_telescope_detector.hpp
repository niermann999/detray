/** Detray library, part of the ACTS project (R&D line)
 *
 * (c) 2022 CERN for the benefit of the ACTS project
 *
 * Mozilla Public License Version 2.0
 */

#pragma once

// Project include(s)
#include "detray/core/detector.hpp"
#include "detray/definitions/units.hpp"
#include "detray/materials/predefined_materials.hpp"
#include "detray/propagator/line_stepper.hpp"
#include "tests/common/tools/detector_metadata.hpp"

// Vecmem include(s)
#include <vecmem/memory/host_memory_resource.hpp>

// System include(s)
#include <limits>

namespace detray {

namespace {

using point3 = __plugin::point3<detray::scalar>;
using vector3 = __plugin::vector3<detray::scalar>;
using point2 = __plugin::point2<detray::scalar>;

using telescope_types = detector_registry::telescope_detector;

struct module_placement {
    point3 _pos;
    vector3 _dir;

    bool operator==(const module_placement &other) const {
        bool is_same = true;
        is_same &= (_pos == other._pos);
        is_same &= (_dir == other._dir);
        return is_same;
    }
};

/// Helper method for positioning the plane surfaces
///
/// @param track pilot track along which the modules should be placed
/// @param b_field determines the trajectory
/// @param tel_length the length of the telescope
/// @param n_surfaces the number of plane surfaces
///
/// @return a vector of the module positions along the trajectory
template <typename stepper_t>
inline std::vector<module_placement> module_positions(
    stepper_t stepper, typename stepper_t::state &stepping,
    std::vector<scalar> &steps) {
    // dummy navigation struct
    struct navigation_state {
        scalar operator()() const { return _step_size; }
        inline void set_full_trust() {}
        inline void set_high_trust() {}
        inline void set_fair_trust() {}
        inline void set_no_trust() {}
        inline bool abort() { return false; }

        scalar _step_size = 0;
    };

    // dummy propagator state
    struct prop_state {
        typename stepper_t::state _stepping;
        navigation_state _navigation;
    };

    // create and fill the positions
    std::vector<module_placement> m_positions;
    m_positions.reserve(steps.size());

    // Find exact position by walking along track
    prop_state propagation{stepping, navigation_state{}};

    // Calculate step size from module positions. The modules will only be
    // placed at the given position if the b-field allows for it. Otherwise, by
    // virtue of the stepper, the distance will be shorter and the surface
    // remains reachable in a single step.
    scalar prev_dist = 0.;
    for (const auto &dist : steps) {
        // advance the track state to the next plane position
        propagation._navigation._step_size = dist - prev_dist;
        stepper.step(propagation);
        m_positions.push_back(
            {propagation._stepping().pos(), propagation._stepping().dir()});
        prev_dist = dist;
    }

    return m_positions;
}

/// Helper function that creates the telescope surfaces.
///
/// @param mask_id id of the plane surface shape, either unbounded or recangular
/// @param ctx geometric context
/// @param track pilot track along which the modules should be placed
/// @param b_field determines the trajectory
/// @param volume volume the planes should be added to
/// @param surfaces container to add new surface to
/// @param masks container to add new cylinder mask to
/// @param transforms container to add new transform to
/// @param cfg config struct for module creation
template <telescope_types::mask_ids mask_id, typename context_t,
          typename stepper_t, typename volume_type,
          typename surface_container_t, typename mask_container_t,
          typename material_container_t, typename transform_container_t,
          typename config_t>
inline void create_telescope(context_t &ctx, stepper_t &stepper,
                             typename stepper_t::state &stepping,
                             volume_type &volume, surface_container_t &surfaces,
                             mask_container_t &masks,
                             material_container_t &materials,
                             transform_container_t &transforms, config_t &cfg) {
    using surface_type = typename surface_container_t::value_type;
    using edge_t = typename surface_type::edge_type;
    using mask_link_type = typename surface_type::mask_link;
    using material_defs = typename surface_type::material_defs;
    using material_link_type = typename surface_type::material_link;

    auto volume_id = volume.index();
    edge_t mask_edge{volume_id, dindex_invalid};
    constexpr auto slab_id = material_defs::id::e_slab;

    // Create the module centers
    const std::vector<module_placement> m_placements =
        module_positions(stepper, stepping, cfg.pos);

    // Create geometry data
    for (const auto &m_placement : m_placements) {

        // Surfaces with the linking into the local containers
        mask_link_type mask_link{mask_id, masks.template size<mask_id>()};
        material_link_type material_link{slab_id,
                                         materials.template size<slab_id>()};
        const auto trf_index = transforms.size(ctx);
        surfaces.emplace_back(trf_index, mask_link, material_link, volume_id,
                              dindex_invalid, false);
        surfaces.back().set_grid_status(false);

        // The last surface acts as portal that leaves the telescope
        if (m_placement == m_placements.back()) {
            mask_edge = {dindex_invalid, dindex_invalid};
        }

        if constexpr (mask_id ==
                      telescope_types::mask_ids::e_unbounded_plane2) {
            // No bounds for this module
            masks.template add_value<
                telescope_types::mask_ids::e_unbounded_plane2>(mask_edge);
            materials.template add_value<telescope_types::material_ids::e_slab>(
                cfg.m_mat, cfg.m_thickness);
        } else {
            // The rectangle bounds for this module
            masks.template add_value<telescope_types::mask_ids::e_rectangle2>(
                cfg.m_half_x, cfg.m_half_y, mask_edge);
            materials.template add_value<telescope_types::material_ids::e_slab>(
                cfg.m_mat, cfg.m_thickness);
        }
        // Build the transform
        // Local z axis is the global normal vector
        vector3 m_local_z = algebra::vector::normalize(m_placement._dir);

        // Project onto the weakest direction component of the normal vector
        vector3 e_i{0., 0., 0.};
        scalar min = std::numeric_limits<scalar>::infinity();
        dindex i = dindex_invalid;
        for (unsigned int k = 0; k < 3; ++k) {
            if (m_local_z[k] < min) {
                min = m_local_z[k];
                i = k;
            }
        }
        e_i[i] = 1.;
        vector3 proj = algebra::vector::dot(m_local_z, e_i) * m_local_z;
        // Local x axis is the normal to local y,z
        vector3 m_local_x = algebra::vector::normalize(e_i - proj);

        // Create the global-to-local transform of the module
        transforms.emplace_back(ctx, m_placement._pos, m_local_z, m_local_x);
    }
}

}  // namespace

/// Build the telescope geometry from a fixed length and number of surfaces.
///
/// @param n_surfaces the number of surfaces that are placed in the geometry
/// @param tel_length the total length of the steps by the stepper
template <bool unbounded_planes = true,
<<<<<<< HEAD
          typename stepper_t = line_stepper<__plugin::transform3<scalar>>,
=======
          typename stepper_t = line_stepper<free_track_parameters>,
>>>>>>> f1d9ce05
          template <typename, std::size_t> class array_t = darray,
          template <typename...> class tuple_t = dtuple,
          template <typename...> class vector_t = dvector,
          template <typename...> class jagged_vector_t = djagged_vector>
<<<<<<< HEAD
auto create_telescope_detector(
    vecmem::memory_resource &resource, dindex n_surfaces = 10,
    scalar tel_length = 500. * unit_constants::mm,
    typename stepper_t::free_track_parameters_type track = {{0., 0., 0.},
                                                            0.,
                                                            {0., 0., 1.},
                                                            -1.},
    stepper_t stepper = {}, scalar half_x = 20. * unit_constants::mm,
    scalar half_y = 20. * unit_constants::mm) {

=======
auto create_telescope_detector(vecmem::memory_resource &resource,
                               dindex n_surfaces = 10,
                               scalar tel_length = 500. * unit_constants::mm,
                               stepper_t stepper = {},
                               typename stepper_t::state stepping = {},
                               scalar half_x = 20. * unit_constants::mm,
                               scalar half_y = 20. * unit_constants::mm) {
>>>>>>> f1d9ce05
    // Generate equidistant positions
    std::vector<scalar> positions = {};
    scalar pos = 0.;
    scalar dist = tel_length / (n_surfaces - 1);
    for (std::size_t i = 0; i < n_surfaces; ++i) {
        positions.push_back(pos);
        pos += dist;
    }

    // Build the geometry
    return create_telescope_detector<unbounded_planes>(
        resource, positions, stepper, stepping, half_x, half_y);
}

/// Builds a detray geometry that contains only one volume with plane surfaces,
/// where the last surface is the portal that leaves the telescope. The
/// detector is auto-constructed by following a track state through space with
/// the help of a dedicated stepper. The track and stepper determine the
/// positions of the plane surfaces, so that the stepping distance between
/// them is evenly spaced along the length of the telescope.
///
/// @tparam unbounded_planes build the telescope with unbounded plane surfaces
///        (true) or rectangle surfaces (false)
/// @tparam track_t the type of the pilot track
/// @tparam stepper_t the stepper type that advances the track state
///
/// @param resource the memory resource for the detector containers
/// @param pos the module positions. These only correspond to the actual module
///            positions for a straight line pilot track
/// @param track the pilot track along which the surfaces are positioned
/// @param stepper that advances the track through the length of the telescope
/// @param half_x the x half length of the recangle mask
/// @param half_y the y half length of the recangle mask
///
/// @returns a complete detector object
template <bool unbounded_planes = true,
<<<<<<< HEAD
          typename stepper_t = line_stepper<__plugin::transform3<scalar>>,
=======
          typename stepper_t = line_stepper<free_track_parameters>,
>>>>>>> f1d9ce05
          template <typename, std::size_t> class array_t = darray,
          template <typename...> class tuple_t = dtuple,
          template <typename...> class vector_t = dvector,
          template <typename...> class jagged_vector_t = djagged_vector>
auto create_telescope_detector(
    vecmem::memory_resource &resource, std::vector<scalar> pos = {},
<<<<<<< HEAD
    typename stepper_t::free_track_parameters_type track = {{0, 0, 0},
                                                            0,
                                                            {0, 0, 1},
                                                            -1},
    stepper_t stepper = {}, scalar half_x = 20. * unit_constants::mm,
=======
    stepper_t stepper = {}, typename stepper_t::state stepping = {},
    scalar half_x = 20. * unit_constants::mm,
>>>>>>> f1d9ce05
    scalar half_y = 20. * unit_constants::mm,
    const material<scalar> mat = silicon_tml<scalar>(),
    const scalar thickness = 80 * unit_constants::um) {

    // detector type
    using detector_t =
        detector<telescope_types, array_t, tuple_t, vector_t, jagged_vector_t>;

    // module parameters
    struct plane_config {
        scalar m_half_x;
        scalar m_half_y;
        std::vector<scalar> &pos;
        material<scalar> m_mat;
        scalar m_thickness;
    };

    // create empty detector
    detector_t det(resource);

    typename detector_t::context ctx{};
    plane_config pl_config{half_x, half_y, pos, mat, thickness};

    // volume boundaries are not needed. Same goes for portals
    det.new_volume({0., 0., 0., 0., -M_PI, M_PI});
    typename detector_t::volume_type &vol = det.volume_by_index(0);

    // Add module surfaces to volume
    typename detector_t::surface_container surfaces(&resource);
    typename detector_t::mask_container masks = {resource};
    typename detector_t::material_container materials = {resource};
    typename detector_t::transform_container transforms = {resource};

    if constexpr (unbounded_planes) {
        create_telescope<telescope_types::mask_ids::e_unbounded_plane2>(
            ctx, stepper, stepping, vol, surfaces, masks, materials, transforms,
            pl_config);
    } else {
        create_telescope<telescope_types::mask_ids::e_rectangle2>(
            ctx, stepper, stepping, vol, surfaces, masks, materials, transforms,
            pl_config);
    }

    det.add_objects_per_volume(ctx, vol, surfaces, masks, materials,
                               transforms);

    return det;
}

}  // namespace detray<|MERGE_RESOLUTION|>--- conflicted
+++ resolved
@@ -194,27 +194,11 @@
 /// @param n_surfaces the number of surfaces that are placed in the geometry
 /// @param tel_length the total length of the steps by the stepper
 template <bool unbounded_planes = true,
-<<<<<<< HEAD
           typename stepper_t = line_stepper<__plugin::transform3<scalar>>,
-=======
-          typename stepper_t = line_stepper<free_track_parameters>,
->>>>>>> f1d9ce05
           template <typename, std::size_t> class array_t = darray,
           template <typename...> class tuple_t = dtuple,
           template <typename...> class vector_t = dvector,
           template <typename...> class jagged_vector_t = djagged_vector>
-<<<<<<< HEAD
-auto create_telescope_detector(
-    vecmem::memory_resource &resource, dindex n_surfaces = 10,
-    scalar tel_length = 500. * unit_constants::mm,
-    typename stepper_t::free_track_parameters_type track = {{0., 0., 0.},
-                                                            0.,
-                                                            {0., 0., 1.},
-                                                            -1.},
-    stepper_t stepper = {}, scalar half_x = 20. * unit_constants::mm,
-    scalar half_y = 20. * unit_constants::mm) {
-
-=======
 auto create_telescope_detector(vecmem::memory_resource &resource,
                                dindex n_surfaces = 10,
                                scalar tel_length = 500. * unit_constants::mm,
@@ -222,7 +206,6 @@
                                typename stepper_t::state stepping = {},
                                scalar half_x = 20. * unit_constants::mm,
                                scalar half_y = 20. * unit_constants::mm) {
->>>>>>> f1d9ce05
     // Generate equidistant positions
     std::vector<scalar> positions = {};
     scalar pos = 0.;
@@ -259,27 +242,15 @@
 ///
 /// @returns a complete detector object
 template <bool unbounded_planes = true,
-<<<<<<< HEAD
           typename stepper_t = line_stepper<__plugin::transform3<scalar>>,
-=======
-          typename stepper_t = line_stepper<free_track_parameters>,
->>>>>>> f1d9ce05
           template <typename, std::size_t> class array_t = darray,
           template <typename...> class tuple_t = dtuple,
           template <typename...> class vector_t = dvector,
           template <typename...> class jagged_vector_t = djagged_vector>
 auto create_telescope_detector(
     vecmem::memory_resource &resource, std::vector<scalar> pos = {},
-<<<<<<< HEAD
-    typename stepper_t::free_track_parameters_type track = {{0, 0, 0},
-                                                            0,
-                                                            {0, 0, 1},
-                                                            -1},
-    stepper_t stepper = {}, scalar half_x = 20. * unit_constants::mm,
-=======
     stepper_t stepper = {}, typename stepper_t::state stepping = {},
     scalar half_x = 20. * unit_constants::mm,
->>>>>>> f1d9ce05
     scalar half_y = 20. * unit_constants::mm,
     const material<scalar> mat = silicon_tml<scalar>(),
     const scalar thickness = 80 * unit_constants::um) {
