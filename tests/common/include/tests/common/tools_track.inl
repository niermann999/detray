/** Detray library, part of the ACTS project (R&D line)
 *
 * (c) 2022 CERN for the benefit of the ACTS project
 *
 * Mozilla Public License Version 2.0
 */

// Project include(s)
#include "detray/core/transform_store.hpp"
#include "detray/core/type_registry.hpp"
#include "detray/geometry/surface.hpp"
#include "detray/masks/masks.hpp"
#include "detray/materials/material_slab.hpp"
#include "detray/tracks/tracks.hpp"

// Google Test include(s)
#include <gtest/gtest.h>

using namespace detray;
using vector2 = __plugin::vector2<scalar>;
using vector3 = __plugin::vector3<scalar>;
using point3 = __plugin::point3<scalar>;
using transform3 = __plugin::transform3<detray::scalar>;
using matrix_operator = standard_matrix_operator<scalar>;
using track_helper = detail::track_helper<matrix_operator>;

enum mask_ids : unsigned int {
    e_rectangle2 = 0,
};

enum material_ids : unsigned int {
    e_slab = 0,
};

using mask_defs = tuple_vector_registry<mask_ids, mask<rectangle2D<>>>;
using material_defs =
    tuple_vector_registry<material_ids, material_slab<scalar>>;
using mask_link_t = dtyped_index<mask_ids, dindex>;
using material_link_t = dtyped_index<material_ids, dindex>;

TEST(tools, bound_track_parameters) {

    // surface container
    std::vector<surface<mask_link_t, material_link_t>> surfaces;
    surfaces.emplace_back(0, mask_link_t{e_rectangle2, 0},
                          material_link_t{e_slab, 0}, 0, 0,
                          surface_id::e_sensitive);
    surfaces.emplace_back(1, mask_link_t{e_rectangle2, 0},
                          material_link_t{e_slab, 0}, 0, 0,
                          surface_id::e_sensitive);

    /// Declare track parameters

    // first track
    dindex sf_idx1 = 0;
    typename bound_track_parameters<transform3>::vector_type bound_vec1 =
        matrix_operator().template zero<e_bound_size, 1>();
    getter::element(bound_vec1, e_bound_loc0, 0) = 1.;
    getter::element(bound_vec1, e_bound_loc1, 0) = 2.;
    getter::element(bound_vec1, e_bound_phi, 0) = 0.1;
    getter::element(bound_vec1, e_bound_theta, 0) = 0.2;
    getter::element(bound_vec1, e_bound_qoverp, 0) = -0.01;
    getter::element(bound_vec1, e_bound_time, 0) = 0.1;

    typename bound_track_parameters<transform3>::covariance_type bound_cov1 =
        matrix_operator().template zero<e_bound_size, e_bound_size>();

    bound_track_parameters<transform3> bound_param1(sf_idx1, bound_vec1,
                                                    bound_cov1);

    // second track
    dindex sf_idx2 = 1;
    typename bound_track_parameters<transform3>::vector_type bound_vec2 =
        matrix_operator().template zero<e_bound_size, 1>();
    getter::element(bound_vec2, e_bound_loc0, 0) = 4.;
    getter::element(bound_vec2, e_bound_loc1, 0) = 20.;
    getter::element(bound_vec2, e_bound_phi, 0) = 0.8;
    getter::element(bound_vec2, e_bound_theta, 0) = 1.4;
    getter::element(bound_vec2, e_bound_qoverp, 0) = 1.;
    getter::element(bound_vec2, e_bound_time, 0) = 0.;

    typename bound_track_parameters<transform3>::covariance_type bound_cov2 =
        matrix_operator().template zero<e_bound_size, e_bound_size>();

    bound_track_parameters<transform3> bound_param2(sf_idx2, bound_vec2,
                                                    bound_cov2);
    bound_track_parameters<transform3> bound_param3(sf_idx2, bound_vec2,
                                                    bound_cov2);

    /// Check the elements

    // first track
<<<<<<< HEAD
    EXPECT_FLOAT_EQ(trck1.local()[0], getter::element(param1, e_bound_loc0, 0));
    EXPECT_FLOAT_EQ(trck1.local()[1], getter::element(param1, e_bound_loc1, 0));
    EXPECT_FLOAT_EQ(trck1.phi(), getter::element(param1, e_bound_phi, 0));
    EXPECT_FLOAT_EQ(trck1.theta(), getter::element(param1, e_bound_theta, 0));
    EXPECT_FLOAT_EQ(trck1.qop(), getter::element(param1, e_bound_qoverp, 0));
    EXPECT_FLOAT_EQ(trck1.charge(), -1);
    EXPECT_FLOAT_EQ(trck1.time(), getter::element(param1, e_bound_time, 0));
    EXPECT_FLOAT_EQ(trck1.mom()[0], trck1.p() * std::sin(trck1.theta()) *
                                        std::cos(trck1.phi()));
    EXPECT_FLOAT_EQ(trck1.mom()[1], trck1.p() * std::sin(trck1.theta()) *
                                        std::sin(trck1.phi()));
    EXPECT_FLOAT_EQ(trck1.mom()[2], trck1.p() * std::cos(trck1.theta()));

    // second track
    EXPECT_FLOAT_EQ(trck2.local()[0], getter::element(param2, e_bound_loc0, 0));
    EXPECT_FLOAT_EQ(trck2.local()[1], getter::element(param2, e_bound_loc1, 0));
    EXPECT_FLOAT_EQ(trck2.phi(), getter::element(param2, e_bound_phi, 0));
    EXPECT_FLOAT_EQ(trck2.theta(), getter::element(param2, e_bound_theta, 0));
    EXPECT_FLOAT_EQ(trck2.qop(), getter::element(param2, e_bound_qoverp, 0));
    EXPECT_FLOAT_EQ(trck2.charge(), 1.);
    EXPECT_FLOAT_EQ(trck2.time(), getter::element(param2, e_bound_time, 0));
    EXPECT_FLOAT_EQ(trck2.mom()[0], trck2.p() * std::sin(trck2.theta()) *
                                        std::cos(trck2.phi()));
    EXPECT_FLOAT_EQ(trck2.mom()[1], trck2.p() * std::sin(trck2.theta()) *
                                        std::sin(trck2.phi()));
    EXPECT_FLOAT_EQ(trck2.mom()[2], trck2.p() * std::cos(trck2.theta()));
=======
    EXPECT_FLOAT_EQ(bound_param1.local()[0],
                    getter::element(bound_vec1, e_bound_loc0, 0));
    EXPECT_FLOAT_EQ(bound_param1.local()[1],
                    getter::element(bound_vec1, e_bound_loc1, 0));
    EXPECT_FLOAT_EQ(bound_param1.phi(),
                    getter::element(bound_vec1, e_bound_phi, 0));
    EXPECT_FLOAT_EQ(bound_param1.theta(),
                    getter::element(bound_vec1, e_bound_theta, 0));
    EXPECT_FLOAT_EQ(bound_param1.qop(),
                    getter::element(bound_vec1, e_bound_qoverp, 0));
    EXPECT_FLOAT_EQ(bound_param1.charge(), -1);
    EXPECT_FLOAT_EQ(bound_param1.time(),
                    getter::element(bound_vec1, e_bound_time, 0));

    // second track
    EXPECT_FLOAT_EQ(bound_param2.local()[0],
                    getter::element(bound_vec2, e_bound_loc0, 0));
    EXPECT_FLOAT_EQ(bound_param2.local()[1],
                    getter::element(bound_vec2, e_bound_loc1, 0));
    EXPECT_FLOAT_EQ(bound_param2.phi(),
                    getter::element(bound_vec2, e_bound_phi, 0));
    EXPECT_FLOAT_EQ(bound_param2.theta(),
                    getter::element(bound_vec2, e_bound_theta, 0));
    EXPECT_FLOAT_EQ(bound_param2.qop(),
                    getter::element(bound_vec2, e_bound_qoverp, 0));
    EXPECT_FLOAT_EQ(bound_param2.charge(), 1.);
    EXPECT_FLOAT_EQ(bound_param2.time(),
                    getter::element(bound_vec2, e_bound_time, 0));

    EXPECT_TRUE(!(bound_param2 == bound_param1));
    EXPECT_TRUE(bound_param2 == bound_param3);
>>>>>>> d5022b47
}

TEST(tools, free_track_parameters) {

    point3 pos = {4., 10., 2.};
    scalar time = 0.1;
    vector3 mom = {10., 20., 30.};
    scalar charge = -1.;

    typename free_track_parameters<transform3>::vector_type free_vec =
        matrix_operator().template zero<e_free_size, 1>();
    getter::element(free_vec, e_free_pos0, 0) = pos[0];
    getter::element(free_vec, e_free_pos1, 0) = pos[1];
    getter::element(free_vec, e_free_pos2, 0) = pos[2];
    getter::element(free_vec, e_free_time, 0) = time;
    getter::element(free_vec, e_free_dir0, 0) = mom[0] / getter::norm(mom);
    getter::element(free_vec, e_free_dir1, 0) = mom[1] / getter::norm(mom);
    getter::element(free_vec, e_free_dir2, 0) = mom[2] / getter::norm(mom);
    getter::element(free_vec, e_free_qoverp, 0) = charge / getter::norm(mom);

    typename free_track_parameters<transform3>::covariance_type free_cov =
        matrix_operator().template zero<e_free_size, e_free_size>();

    // first constructor
    free_track_parameters<transform3> free_param1(free_vec, free_cov);
    EXPECT_FLOAT_EQ(free_param1.pos()[0],
                    getter::element(free_vec, e_free_pos0, 0));
    EXPECT_FLOAT_EQ(free_param1.pos()[1],
                    getter::element(free_vec, e_free_pos1, 0));
    EXPECT_FLOAT_EQ(free_param1.pos()[2],
                    getter::element(free_vec, e_free_pos2, 0));
    EXPECT_FLOAT_EQ(free_param1.dir()[0],
                    getter::element(free_vec, e_free_dir0, 0));
    EXPECT_FLOAT_EQ(free_param1.dir()[1],
                    getter::element(free_vec, e_free_dir1, 0));
    EXPECT_FLOAT_EQ(free_param1.dir()[2],
                    getter::element(free_vec, e_free_dir2, 0));
    EXPECT_FLOAT_EQ(getter::norm(free_param1.mom()), getter::norm(mom));
    EXPECT_FLOAT_EQ(free_param1.time(),
                    getter::element(free_vec, e_free_time, 0));
    EXPECT_FLOAT_EQ(free_param1.qop(),
                    getter::element(free_vec, e_free_qoverp, 0));
    EXPECT_FLOAT_EQ(free_param1.pT(),
                    std::sqrt(std::pow(mom[0], 2) + std::pow(mom[1], 2)));
    EXPECT_FLOAT_EQ(trck1.mom()[0], trck1.p() * trck1.dir()[0]);
    EXPECT_FLOAT_EQ(trck1.mom()[1], trck1.p() * trck1.dir()[1]);
    EXPECT_FLOAT_EQ(trck1.mom()[2], trck1.p() * trck1.dir()[2]);

    // second constructor
    free_track_parameters<transform3> free_param2(pos, time, mom, charge);
    EXPECT_FLOAT_EQ(free_param2.pos()[0], pos[0]);
    EXPECT_FLOAT_EQ(free_param2.pos()[1], pos[1]);
    EXPECT_FLOAT_EQ(free_param2.pos()[2], pos[2]);
    EXPECT_FLOAT_EQ(free_param2.dir()[0], mom[0] / getter::norm(mom));
    EXPECT_FLOAT_EQ(free_param2.dir()[1], mom[1] / getter::norm(mom));
    EXPECT_FLOAT_EQ(free_param2.dir()[2], mom[2] / getter::norm(mom));
    EXPECT_FLOAT_EQ(getter::norm(free_param2.mom()), getter::norm(mom));
    EXPECT_FLOAT_EQ(free_param2.time(), time);
    EXPECT_FLOAT_EQ(free_param2.qop(), charge / getter::norm(mom));
    EXPECT_FLOAT_EQ(free_param2.pT(),
                    std::sqrt(std::pow(mom[0], 2) + std::pow(mom[1], 2)));
<<<<<<< HEAD
    EXPECT_FLOAT_EQ(trck2.mom()[0], trck2.p() * trck2.dir()[0]);
    EXPECT_FLOAT_EQ(trck2.mom()[1], trck2.p() * trck2.dir()[1]);
    EXPECT_FLOAT_EQ(trck2.mom()[2], trck2.p() * trck2.dir()[2]);
=======

    EXPECT_TRUE(free_param2 == free_param1);
>>>>>>> d5022b47
}<|MERGE_RESOLUTION|>--- conflicted
+++ resolved
@@ -90,34 +90,6 @@
     /// Check the elements
 
     // first track
-<<<<<<< HEAD
-    EXPECT_FLOAT_EQ(trck1.local()[0], getter::element(param1, e_bound_loc0, 0));
-    EXPECT_FLOAT_EQ(trck1.local()[1], getter::element(param1, e_bound_loc1, 0));
-    EXPECT_FLOAT_EQ(trck1.phi(), getter::element(param1, e_bound_phi, 0));
-    EXPECT_FLOAT_EQ(trck1.theta(), getter::element(param1, e_bound_theta, 0));
-    EXPECT_FLOAT_EQ(trck1.qop(), getter::element(param1, e_bound_qoverp, 0));
-    EXPECT_FLOAT_EQ(trck1.charge(), -1);
-    EXPECT_FLOAT_EQ(trck1.time(), getter::element(param1, e_bound_time, 0));
-    EXPECT_FLOAT_EQ(trck1.mom()[0], trck1.p() * std::sin(trck1.theta()) *
-                                        std::cos(trck1.phi()));
-    EXPECT_FLOAT_EQ(trck1.mom()[1], trck1.p() * std::sin(trck1.theta()) *
-                                        std::sin(trck1.phi()));
-    EXPECT_FLOAT_EQ(trck1.mom()[2], trck1.p() * std::cos(trck1.theta()));
-
-    // second track
-    EXPECT_FLOAT_EQ(trck2.local()[0], getter::element(param2, e_bound_loc0, 0));
-    EXPECT_FLOAT_EQ(trck2.local()[1], getter::element(param2, e_bound_loc1, 0));
-    EXPECT_FLOAT_EQ(trck2.phi(), getter::element(param2, e_bound_phi, 0));
-    EXPECT_FLOAT_EQ(trck2.theta(), getter::element(param2, e_bound_theta, 0));
-    EXPECT_FLOAT_EQ(trck2.qop(), getter::element(param2, e_bound_qoverp, 0));
-    EXPECT_FLOAT_EQ(trck2.charge(), 1.);
-    EXPECT_FLOAT_EQ(trck2.time(), getter::element(param2, e_bound_time, 0));
-    EXPECT_FLOAT_EQ(trck2.mom()[0], trck2.p() * std::sin(trck2.theta()) *
-                                        std::cos(trck2.phi()));
-    EXPECT_FLOAT_EQ(trck2.mom()[1], trck2.p() * std::sin(trck2.theta()) *
-                                        std::sin(trck2.phi()));
-    EXPECT_FLOAT_EQ(trck2.mom()[2], trck2.p() * std::cos(trck2.theta()));
-=======
     EXPECT_FLOAT_EQ(bound_param1.local()[0],
                     getter::element(bound_vec1, e_bound_loc0, 0));
     EXPECT_FLOAT_EQ(bound_param1.local()[1],
@@ -131,6 +103,14 @@
     EXPECT_FLOAT_EQ(bound_param1.charge(), -1);
     EXPECT_FLOAT_EQ(bound_param1.time(),
                     getter::element(bound_vec1, e_bound_time, 0));
+    EXPECT_FLOAT_EQ(bound_param1.mom()[0], bound_param1.p() *
+                                               std::sin(bound_param1.theta()) *
+                                               std::cos(bound_param1.phi()));
+    EXPECT_FLOAT_EQ(bound_param1.mom()[1], bound_param1.p() *
+                                               std::sin(bound_param1.theta()) *
+                                               std::sin(bound_param1.phi()));
+    EXPECT_FLOAT_EQ(bound_param1.mom()[2],
+                    bound_param1.p() * std::cos(bound_param1.theta()));
 
     // second track
     EXPECT_FLOAT_EQ(bound_param2.local()[0],
@@ -146,10 +126,17 @@
     EXPECT_FLOAT_EQ(bound_param2.charge(), 1.);
     EXPECT_FLOAT_EQ(bound_param2.time(),
                     getter::element(bound_vec2, e_bound_time, 0));
+    EXPECT_FLOAT_EQ(bound_param2.mom()[0], bound_param2.p() *
+                                               std::sin(bound_param2.theta()) *
+                                               std::cos(bound_param2.phi()));
+    EXPECT_FLOAT_EQ(bound_param2.mom()[1], bound_param2.p() *
+                                               std::sin(bound_param2.theta()) *
+                                               std::sin(bound_param2.phi()));
+    EXPECT_FLOAT_EQ(bound_param2.mom()[2],
+                    bound_param2.p() * std::cos(bound_param2.theta()));
 
     EXPECT_TRUE(!(bound_param2 == bound_param1));
     EXPECT_TRUE(bound_param2 == bound_param3);
->>>>>>> d5022b47
 }
 
 TEST(tools, free_track_parameters) {
@@ -194,9 +181,12 @@
                     getter::element(free_vec, e_free_qoverp, 0));
     EXPECT_FLOAT_EQ(free_param1.pT(),
                     std::sqrt(std::pow(mom[0], 2) + std::pow(mom[1], 2)));
-    EXPECT_FLOAT_EQ(trck1.mom()[0], trck1.p() * trck1.dir()[0]);
-    EXPECT_FLOAT_EQ(trck1.mom()[1], trck1.p() * trck1.dir()[1]);
-    EXPECT_FLOAT_EQ(trck1.mom()[2], trck1.p() * trck1.dir()[2]);
+    EXPECT_FLOAT_EQ(free_param1.mom()[0],
+                    free_param1.p() * free_param1.dir()[0]);
+    EXPECT_FLOAT_EQ(free_param1.mom()[1],
+                    free_param1.p() * free_param1.dir()[1]);
+    EXPECT_FLOAT_EQ(free_param1.mom()[2],
+                    free_param1.p() * free_param1.dir()[2]);
 
     // second constructor
     free_track_parameters<transform3> free_param2(pos, time, mom, charge);
@@ -211,12 +201,12 @@
     EXPECT_FLOAT_EQ(free_param2.qop(), charge / getter::norm(mom));
     EXPECT_FLOAT_EQ(free_param2.pT(),
                     std::sqrt(std::pow(mom[0], 2) + std::pow(mom[1], 2)));
-<<<<<<< HEAD
-    EXPECT_FLOAT_EQ(trck2.mom()[0], trck2.p() * trck2.dir()[0]);
-    EXPECT_FLOAT_EQ(trck2.mom()[1], trck2.p() * trck2.dir()[1]);
-    EXPECT_FLOAT_EQ(trck2.mom()[2], trck2.p() * trck2.dir()[2]);
-=======
+    EXPECT_FLOAT_EQ(free_param2.mom()[0],
+                    free_param2.p() * free_param2.dir()[0]);
+    EXPECT_FLOAT_EQ(free_param2.mom()[1],
+                    free_param2.p() * free_param2.dir()[1]);
+    EXPECT_FLOAT_EQ(free_param2.mom()[2],
+                    free_param2.p() * free_param2.dir()[2]);
 
     EXPECT_TRUE(free_param2 == free_param1);
->>>>>>> d5022b47
 }