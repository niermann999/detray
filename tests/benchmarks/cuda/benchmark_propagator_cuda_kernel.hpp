--- conflicted
+++ resolved
@@ -48,20 +48,12 @@
 
 using navigator_host_type = navigator<detector_host_type>;
 using navigator_device_type = navigator<detector_device_type>;
-
-<<<<<<< HEAD
-using field_type = constant_magnetic_field<>;
-using rk_stepper_type = rk_stepper<field_type, transform3>;
-
+using field_type = detector_host_type::bfield_type;
+using rk_stepper_type = rk_stepper<field_type::view_t, transform3>;
 using actor_chain_t =
     actor_chain<thrust::tuple, parameter_transporter<transform3>,
                 pointwise_material_interactor<transform3>,
                 parameter_resetter<transform3>>;
-
-=======
-using field_type = detector_host_type::bfield_type;
-using rk_stepper_type = rk_stepper<field_type::view_t, transform3>;
->>>>>>> 72c2502a
 using propagator_host_type =
     propagator<rk_stepper_type, navigator_host_type, actor_chain_t>;
 using propagator_device_type =
