/** Detray library, part of the ACTS project (R&D line)
 *
 * (c) 2022 CERN for the benefit of the ACTS project
 *
 * Mozilla Public License Version 2.0
 */

#include <gtest/gtest.h>

#include <vecmem/memory/cuda/device_memory_resource.hpp>
#include <vecmem/memory/cuda/managed_memory_resource.hpp>

#include "propagator_cuda_kernel.hpp"
#include "vecmem/utils/cuda/copy.hpp"

class CudaPropagatorWithRkStepper
    : public ::testing::TestWithParam<__plugin::vector3<scalar>> {};

TEST_P(CudaPropagatorWithRkStepper, propagator) {

    // Helper object for performing memory copies.
    vecmem::copy copy;

    // VecMem memory resource(s)
    vecmem::cuda::managed_memory_resource mng_mr;

    // Set the magnetic field
    const vector3 B = GetParam();

    // Create the toy geometry
    detector_host_type det = create_toy_geometry<
        darray, thrust::tuple, vecmem::vector, vecmem::jagged_vector>(
        mng_mr,
        field_type(field_type::backend_t::configuration_t{B[0], B[1], B[2]}),
        n_brl_layers, n_edc_layers);

    // Create the vector of initial track parameters
    vecmem::vector<free_track_parameters<transform3>> tracks_host(&mng_mr);
    vecmem::vector<free_track_parameters<transform3>> tracks_device(&mng_mr);

    // Set origin position of tracks
    const point3 ori{0., 0., 0.};
    const scalar p_mag{10. * unit_constants::GeV};

    // Iterate through uniformly distributed momentum directions
    for (auto track :
         uniform_track_generator<free_track_parameters<transform3>>(
             theta_steps, phi_steps, ori, p_mag, {0.01, M_PI}, {-M_PI, M_PI})) {
        track.set_overstep_tolerance(overstep_tolerance);

        // Put it into vector of trajectories
        tracks_host.push_back(track);
        tracks_device.push_back(track);
    }

    /**
     * Host propagation
     */

    // Create RK stepper
    rk_stepper_type s;
    // Create navigator
    navigator_host_type n;
    // Create propagator
    propagator_host_type p(std::move(s), std::move(n));

    // Create vector for track recording
    vecmem::jagged_vector<scalar> host_path_lengths(&mng_mr);
    vecmem::jagged_vector<vector3> host_positions(&mng_mr);
    vecmem::jagged_vector<free_matrix> host_jac_transports(&mng_mr);

    for (unsigned int i = 0; i < theta_steps * phi_steps; i++) {

        // Create the propagator state
        inspector_host_t::state insp_state{mng_mr};
        pathlimit_aborter::state pathlimit_state{path_limit};
        parameter_transporter<transform3>::state transporter_state{};
        pointwise_material_interactor<transform3>::state interactor_state{};
        parameter_resetter<transform3>::state resetter_state{};

        propagator_host_type::state state(
<<<<<<< HEAD
            tracks_host[i], B_field, det,
            thrust::tie(insp_state, pathlimit_state, transporter_state,
                        interactor_state, resetter_state));
=======
            tracks_host[i], det.get_bfield(), det,
            thrust::tie(insp_state, pathlimit_state));
>>>>>>> 72c2502a

        state._stepping.template set_constraint<step::constraint::e_accuracy>(
            constrainted_step_size);

        state._stepping.set_tolerance(rk_tolerance);

        // Run propagation
        p.propagate(state);

        // Record the step information
        host_path_lengths.push_back(insp_state._path_lengths);
        host_positions.push_back(insp_state._positions);
        host_jac_transports.push_back(insp_state._jac_transports);
    }

    /**
     * Device propagation
     */

    // Get detector data
    auto det_data = get_data(det);

    // Get tracks data
    auto tracks_data = vecmem::get_data(tracks_device);

    // Create navigator candidates buffer
    auto candidates_buffer =
        create_candidates_buffer(det, theta_steps * phi_steps, mng_mr);
    copy.setup(candidates_buffer);

    // Create vector buffer for track recording
    std::vector<std::size_t> sizes(theta_steps * phi_steps, 0);
    std::vector<std::size_t> capacities;
    for (auto& r : host_positions) {
        capacities.push_back(r.size());
    }

    vecmem::data::jagged_vector_buffer<scalar> path_lengths_buffer(
        sizes, capacities, mng_mr);
    vecmem::data::jagged_vector_buffer<vector3> positions_buffer(
        sizes, capacities, mng_mr);
    vecmem::data::jagged_vector_buffer<free_matrix> jac_transports_buffer(
        sizes, capacities, mng_mr);

    copy.setup(path_lengths_buffer);
    copy.setup(positions_buffer);
    copy.setup(jac_transports_buffer);

    // Run the propagator test for GPU device
    propagator_test(det_data, tracks_data, candidates_buffer,
                    path_lengths_buffer, positions_buffer,
                    jac_transports_buffer);

    vecmem::jagged_vector<scalar> device_path_lengths(&mng_mr);
    vecmem::jagged_vector<vector3> device_positions(&mng_mr);
    vecmem::jagged_vector<free_matrix> device_jac_transports(&mng_mr);

    copy(path_lengths_buffer, device_path_lengths);
    copy(positions_buffer, device_positions);
    copy(jac_transports_buffer, device_jac_transports);

    // Compare the positions
    for (unsigned int i = 0; i < host_positions.size(); i++) {
        ASSERT_TRUE(host_positions[i].size() > 0);

        for (unsigned int j = 0; j < host_positions[i].size(); j++) {

            auto host_pl = host_path_lengths[i][j];
            auto device_pl = device_path_lengths[i][j];

            // ASSERT_NEAR((host_pl - device_pl) / host_pl, 0, is_close);

            ASSERT_EQ(host_positions[i].size(), device_positions[i].size());
            ASSERT_NEAR(host_pl, device_pl, host_pl * is_close);

            auto& host_pos = host_positions[i][j];
            auto& device_pos = device_positions[i][j];

            auto relative_error =
                static_cast<point3>(1. / host_pl * (host_pos - device_pos));

            ASSERT_NEAR(getter::norm(relative_error), 0, is_close);
        }
    }

    // Compare the jacobian transports
    for (unsigned int i = 0; i < host_jac_transports.size(); i++) {
        for (unsigned int j = 0; j < host_jac_transports[i].size(); j++) {

            auto& host_J = host_jac_transports[i][j];
            auto& device_J = device_jac_transports[i][j];

            auto pl = host_path_lengths[i][j];

            for (std::size_t row = 0; row < e_free_size; row++) {
                for (std::size_t col = 0; col < e_free_size; col++) {

                    auto host_val = matrix_operator().element(host_J, row, col);

                    auto device_val =
                        matrix_operator().element(device_J, row, col);

                    ASSERT_NEAR((host_val - device_val) / pl, 0, is_close);
                }
            }
        }
    }
}

INSTANTIATE_TEST_SUITE_P(CudaPropagatorValidation1, CudaPropagatorWithRkStepper,
                         ::testing::Values(__plugin::vector3<scalar>{
                             0. * unit_constants::T, 0. * unit_constants::T,
                             2. * unit_constants::T}));

INSTANTIATE_TEST_SUITE_P(CudaPropagatorValidation2, CudaPropagatorWithRkStepper,
                         ::testing::Values(__plugin::vector3<scalar>{
                             0. * unit_constants::T, 1. * unit_constants::T,
                             1. * unit_constants::T}));

INSTANTIATE_TEST_SUITE_P(CudaPropagatorValidation3, CudaPropagatorWithRkStepper,
                         ::testing::Values(__plugin::vector3<scalar>{
                             1. * unit_constants::T, 0. * unit_constants::T,
                             1. * unit_constants::T}));

INSTANTIATE_TEST_SUITE_P(CudaPropagatorValidation4, CudaPropagatorWithRkStepper,
                         ::testing::Values(__plugin::vector3<scalar>{
                             1. * unit_constants::T, 1. * unit_constants::T,
                             1. * unit_constants::T}));<|MERGE_RESOLUTION|>--- conflicted
+++ resolved
@@ -77,16 +77,10 @@
         parameter_transporter<transform3>::state transporter_state{};
         pointwise_material_interactor<transform3>::state interactor_state{};
         parameter_resetter<transform3>::state resetter_state{};
-
         propagator_host_type::state state(
-<<<<<<< HEAD
-            tracks_host[i], B_field, det,
+            tracks_host[i], det.get_bfield(), det,
             thrust::tie(insp_state, pathlimit_state, transporter_state,
                         interactor_state, resetter_state));
-=======
-            tracks_host[i], det.get_bfield(), det,
-            thrust::tie(insp_state, pathlimit_state));
->>>>>>> 72c2502a
 
         state._stepping.template set_constraint<step::constraint::e_accuracy>(
             constrainted_step_size);
