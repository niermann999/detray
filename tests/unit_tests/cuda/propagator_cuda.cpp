--- conflicted
+++ resolved
@@ -78,14 +78,10 @@
     propagator_host_type p(std::move(s), std::move(n));
 
     // Create vector for track recording
-<<<<<<< HEAD
     vecmem::jagged_vector<scalar> host_path_lengths(&mng_mr);
     vecmem::jagged_vector<vector3> host_positions(&mng_mr);
     vecmem::jagged_vector<free_matrix> host_jac_transports(&mng_mr);
 
-=======
-    vecmem::jagged_vector<vector3> host_positions(&mng_mr);
->>>>>>> 1c328a43
     for (unsigned int i = 0; i < theta_steps * phi_steps; i++) {
 
         // Create the propagator state
@@ -103,15 +99,10 @@
         // Run propagation
         p.propagate(state);
 
-<<<<<<< HEAD
         // Record the step information
         host_path_lengths.push_back(insp_state._path_lengths);
         host_positions.push_back(insp_state._positions);
         host_jac_transports.push_back(insp_state._jac_transports);
-=======
-        // push back the positions
-        host_positions.push_back(insp_state._positions);
->>>>>>> 1c328a43
     }
 
     /**
@@ -129,12 +120,6 @@
         create_candidates_buffer(det, theta_steps * phi_steps, mng_mr);
     copy.setup(candidates_buffer);
 
-<<<<<<< HEAD
-=======
-    // Create vector for track recording
-    vecmem::jagged_vector<vector3> device_positions(&mng_mr);
-
->>>>>>> 1c328a43
     // Create vector buffer for track recording
     std::vector<std::size_t> sizes(theta_steps * phi_steps, 0);
     std::vector<std::size_t> capacities;
@@ -142,7 +127,6 @@
         capacities.push_back(r.size());
     }
 
-<<<<<<< HEAD
     vecmem::data::jagged_vector_buffer<scalar> path_lengths_buffer(
         sizes, capacities, mng_mr);
     vecmem::data::jagged_vector_buffer<vector3> positions_buffer(
@@ -168,24 +152,10 @@
     copy(jac_transports_buffer, device_jac_transports);
 
     // Compare the positions
-=======
-    vecmem::data::jagged_vector_buffer<vector3> positions_buffer(
-        sizes, capacities, dev_mr, &mng_mr);
-    copy.setup(positions_buffer);
-
-    // Run the propagator test for GPU device
-    propagator_test(det_data, B, tracks_data, candidates_buffer,
-                    positions_buffer);
-
-    // copy back intersection record
-    copy(positions_buffer, device_positions);
-
->>>>>>> 1c328a43
     for (unsigned int i = 0; i < host_positions.size(); i++) {
         ASSERT_TRUE(host_positions[i].size() > 0);
 
         for (unsigned int j = 0; j < host_positions[i].size(); j++) {
-<<<<<<< HEAD
 
             auto host_pl = host_path_lengths[i][j];
             auto device_pl = device_path_lengths[i][j];
@@ -226,14 +196,6 @@
                     ASSERT_NEAR((host_val - device_val) / pl, 0, is_close);
                 }
             }
-=======
-            auto& host_pos = host_positions[i][j];
-            auto& device_pos = device_positions[i][j];
-
-            EXPECT_NEAR(host_pos[0], device_pos[0], pos_diff_tolerance);
-            EXPECT_NEAR(host_pos[1], device_pos[1], pos_diff_tolerance);
-            EXPECT_NEAR(host_pos[2], device_pos[2], pos_diff_tolerance);
->>>>>>> 1c328a43
         }
     }
 }
